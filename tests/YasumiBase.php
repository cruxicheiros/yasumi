<?php
/**
 * This file is part of the Yasumi package.
 *
 * Copyright (c) 2015 - 2018 AzuyaLabs
 *
 * For the full copyright and license information, please view the LICENSE
 * file that was distributed with this source code.
 *
 * @author Sacha Telgenhof <stelgenhof@gmail.com>
 */

namespace Yasumi\tests;

use DateInterval;
use DateTime;
use DateTimeZone;
use Faker\Factory as Faker;
use Yasumi\Exception\InvalidDateException;
use Yasumi\Filters\BankHolidaysFilter;
use Yasumi\Filters\ObservedHolidaysFilter;
use Yasumi\Filters\OfficialHolidaysFilter;
use Yasumi\Filters\OtherHolidaysFilter;
use Yasumi\Filters\SeasonalHolidaysFilter;
use Yasumi\Holiday;
use Yasumi\Yasumi;

/**
 * Trait YasumiBase.
 *
 * Trait containing some base function for testing Yasumi.
 */
trait YasumiBase
{
    /**
     * Asserts that the expected holidays are indeed a holiday for the given provider and year
     *
     * @param array  $expectedHolidays       list of all known holidays of the given provider
     * @param string $provider               the holiday provider (i.e. country/state) for which the holidays need to be
     *                                       tested
     * @param int    $year                   holiday calendar year
     * @param string $type                   The type of holiday. Use the following constants: TYPE_OFFICIAL,
     *                                       TYPE_OBSERVANCE, TYPE_SEASON, TYPE_BANK or TYPE_OTHER.
     *
     * @throws \InvalidArgumentException
     * @throws \RuntimeException
     * @throws \Yasumi\Exception\UnknownLocaleException
     */
    public function assertDefinedHolidays($expectedHolidays, $provider, $year, $type)
    {
        $holidays = Yasumi::create($provider, $year);

        switch ($type) {
            case Holiday::TYPE_OFFICIAL:
                $holidays = new OfficialHolidaysFilter($holidays->getIterator());
                break;
            case Holiday::TYPE_OBSERVANCE:
                $holidays = new ObservedHolidaysFilter($holidays->getIterator());
                break;
            case Holiday::TYPE_SEASON:
                $holidays = new SeasonalHolidaysFilter($holidays->getIterator());
                break;
            case Holiday::TYPE_BANK:
                $holidays = new BankHolidaysFilter($holidays->getIterator());
                break;
            case Holiday::TYPE_OTHER:
                $holidays = new OtherHolidaysFilter($holidays->getIterator());
                break;
        }

        // Loop through all known holidays and assert they are defined by the provider class
        foreach ($expectedHolidays as $holiday) {
            $this->assertArrayHasKey($holiday, iterator_to_array($holidays));
        }

        unset($holidays);
    }

    /**
     * Asserts that the expected date is indeed a holiday for that given year and name
     *
     * @param string   $provider  the holiday provider (i.e. country/state) for which the holiday need to be tested
     * @param string   $shortName string the short name of the holiday to be checked against
     * @param int      $year      holiday calendar year
     * @param DateTime $expected  the date to be checked against
     *
     * @throws \Yasumi\Exception\UnknownLocaleException
     * @throws \Yasumi\Exception\InvalidDateException
     * @throws \InvalidArgumentException
     * @throws \RuntimeException
     * @throws \PHPUnit_Framework_AssertionFailedError
     * @throws \ReflectionException
     */
    public function assertHoliday($provider, $shortName, $year, $expected)
    {
        $holidays = Yasumi::create($provider, $year);
        $holiday  = $holidays->getHoliday($shortName);

        $this->assertInstanceOf('Yasumi\Provider\\' . str_replace('/', '\\', $provider), $holidays);
        $this->assertInstanceOf(Holiday::class, $holiday);
        $this->assertNotNull($holiday);
        $this->assertEquals($expected, $holiday);
        $this->assertTrue($holidays->isHoliday($holiday));

        unset($holiday, $holidays);
    }

    /**
     * Asserts that the given holiday for that given year does not exist.
     *
     * @param string $provider  the holiday provider (i.e. country/state) for which the holiday need to be tested
     * @param string $shortName the short name of the holiday to be checked against
     * @param int    $year      holiday calendar year
     *
     * @throws \InvalidArgumentException
     * @throws \RuntimeException
     * @throws \Yasumi\Exception\UnknownLocaleException
     * @throws \Yasumi\Exception\InvalidDateException
     * @throws \PHPUnit_Framework_AssertionFailedError
     * @throws \ReflectionException
     */
    public function assertNotHoliday($provider, $shortName, $year)
    {
        $this->expectException(InvalidDateException::class);

        $holidays = Yasumi::create($provider, $year);
        $holiday  = $holidays->getHoliday($shortName);

        $this->assertInstanceOf('Yasumi\Provider\\' . str_replace('/', '\\', $provider), $holidays);
        $this->assertNull($holiday);
        $this->assertFalse($holidays->isHoliday($holiday));

        unset($holiday, $holidays);
    }

    /**
     * Asserts that the expected name is indeed provided as a translated holiday name for that given year and name
     *
     * @param string $provider     the holiday provider (i.e. country/state) for which the holiday need to be tested
     * @param string $shortName    string the short name of the holiday to be checked against
     * @param int    $year         holiday calendar year
     * @param array  $translations the translations to be checked against
     *
     * @throws \InvalidArgumentException
     * @throws \RuntimeException
     * @throws \Yasumi\Exception\UnknownLocaleException
     * @throws \PHPUnit_Framework_AssertionFailedError
     */
    public function assertTranslatedHolidayName($provider, $shortName, $year, $translations)
    {
        $holidays = Yasumi::create($provider, $year);
        $holiday  = $holidays->getHoliday($shortName);

        $this->assertInstanceOf('Yasumi\Provider\\' . str_replace('/', '\\', $provider), $holidays);
        $this->assertInstanceOf(Holiday::class, $holiday);
        $this->assertNotNull($holiday);
        $this->assertTrue($holidays->isHoliday($holiday));

        if (is_array($translations) && ! empty($translations)) {
            foreach ($translations as $locale => $name) {
                $translationExists = isset($holiday->translations[$locale]) ? true : false;

                $this->assertTrue($translationExists);
                $this->assertEquals($name, $holiday->translations[$locale]);
            }
        }

        unset($holiday, $holidays);
    }

    /**
     * Asserts that the expected type is indeed the associated type of the given holiday
     *
     * @param string $provider  the holiday provider (i.e. country/region) for which the holiday need to be tested
     * @param string $shortName string the short name of the holiday to be checked against
     * @param int    $year      holiday calendar year
     * @param string $type      the type to be checked against
     *
     * @throws \InvalidArgumentException
     * @throws \RuntimeException
     * @throws \PHPUnit_Framework_AssertionFailedError
     * @throws \Yasumi\Exception\UnknownLocaleException
     */
    public function assertHolidayType($provider, $shortName, $year, $type)
    {
        $holidays = Yasumi::create($provider, $year);
        $holiday  = $holidays->getHoliday($shortName);

        $this->assertInstanceOf('Yasumi\Provider\\' . str_replace('/', '\\', $provider), $holidays);
        $this->assertInstanceOf(Holiday::class, $holiday);
        $this->assertNotNull($holiday);
        $this->assertEquals($type, $holiday->getType());

        unset($holiday, $holidays);
    }

    /**
     * Asserts that the expected week day is indeed the week day for the given holiday and year
     *
     * @param string $provider          the holiday provider (i.e. country/state) for which the holiday need to be
     *                                  tested
     * @param string $shortName         string the short name of the holiday to be checked against
     * @param int    $year              holiday calendar year
     * @param string $expectedDayOfWeek the expected week day (i.e. "Saturday", "Sunday", etc.)
     *
     * @throws \PHPUnit_Framework_AssertionFailedError
     * @throws \InvalidArgumentException
     * @throws \RuntimeException
     * @throws \Yasumi\Exception\UnknownLocaleException
     */
    public function assertDayOfWeek($provider, $shortName, $year, $expectedDayOfWeek)
    {
        $holidays = Yasumi::create($provider, $year);
        $holiday  = $holidays->getHoliday($shortName);

        $this->assertInstanceOf('Yasumi\Provider\\' . str_replace('/', '\\', $provider), $holidays);
        $this->assertInstanceOf(Holiday::class, $holiday);
        $this->assertNotNull($holiday);
        $this->assertTrue($holidays->isHoliday($holiday));
        $this->assertEquals($expectedDayOfWeek, $holiday->format('l'));

        unset($holiday, $holidays);
    }

    /**
     * Returns a list of random test dates used for assertion of holidays.
     *
     * @param int    $month      month (number) for which the test date needs to be generated
     * @param int    $day        day (number) for which the test date needs to be generated
     * @param string $timezone   name of the timezone for which the dates need to be generated
     * @param int    $iterations number of iterations (i.e. samples) that need to be generated (default: 10)
     * @param int    $range      year range from which dates will be generated (default: 1000)
     *
     * @return array list of random test dates used for assertion of holidays.
     */
    public function generateRandomDates($month, $day, $timezone = 'UTC', $iterations = 10, $range = 1000): array
    {
        $data = [];
        for ($y = 1; $y <= $iterations; $y++) {
            $year   = Faker::create()->dateTimeBetween("-$range years", "+$range years")->format('Y');
            $data[] = [$year, new DateTime("$year-$month-$day", new DateTimeZone($timezone))];
        }

        return $data;
    }

    /**
     * Returns a list of random easter test dates used for assertion of holidays.
     *
     * @param string $timezone   name of the timezone for which the dates need to be generated
     * @param int    $iterations number of iterations (i.e. samples) that need to be generated (default: 10)
     * @param int    $range      year range from which dates will be generated (default: 1000)
     *
     * @return array list of random easter test dates used for assertion of holidays.
     * @throws \Exception
     */
    public function generateRandomEasterDates($timezone = 'UTC', $iterations = 10, $range = 1000): array
    {
        $data = [];

        for ($i = 1; $i <= $iterations; ++$i) {
            $year = Faker::create()->dateTimeBetween("-$range years", "+$range years")->format('Y');
            $date = $this->calculateEaster($year, $timezone);

            $data[] = [$year, $date->format('Y-m-d')];
        }

        return $data;
    }

    /**
     * Calculates the date for Easter.
     *
     * Easter is a festival and holiday celebrating the resurrection of Jesus Christ from the dead. Easter is celebrated
     * on a date based on a certain number of days after March 21st.
     *
     * This function uses the standard PHP 'easter_days' function if the calendar extension is enabled. In case the
     * calendar function is not enabled, a fallback calculation has been implemented that is based on the same
     * 'easter_days' c function.
     *
     * Note: In calendrical calculations, frequently operations called integer division are used.
     *
     * @see  easter_days
     *
     * @link https://github.com/php/php-src/blob/c8aa6f3a9a3d2c114d0c5e0c9fdd0a465dbb54a5/ext/calendar/easter.c
     * @link http://www.gmarts.org/index.php?go=415#EasterMallen
     * @link http://www.tondering.dk/claus/cal/easter.php
     *
     * @param int    $year     the year for which Easter needs to be calculated
     * @param string $timezone the timezone in which Easter is celebrated
     *
     * @return \DateTime date of Easter
<<<<<<< HEAD
     * @throws \Exception
     */
    protected function calculateEaster($year, $timezone): DateTime
=======
     */
    protected function calculateEaster($year, $timezone)
>>>>>>> e0e7c2e5
    {
        if (extension_loaded('calendar')) {
            $easter_days = \easter_days($year);
        } else {
            $golden = (($year % 19) + 1); // The Golden Number

            // The Julian calendar applies to the original method from 326AD. The Gregorian calendar was first
            // introduced in October 1582 in Italy. Easter algorithms using the Gregorian calendar apply to years
            // 1583 AD to 4099 (A day adjustment is required in or shortly after 4100 AD).
            // After 1752, most western churches have adopted the current algorithm.
            if ($year <= 1752) {
                $dom = ($year + (int)($year / 4) + 5) % 7; // The 'Dominical number' - finding a Sunday
                if ($dom < 0) {
                    $dom += 7;
                }

                $pfm = (3 - (11 * $golden) - 7) % 30; // Uncorrected date of the Paschal full moon
                if ($pfm < 0) {
                    $pfm += 30;
                }
            } else {
                $dom = ($year + (int)($year / 4) - (int)($year / 100) + (int)($year / 400)) % 7; // The 'Dominical number' - finding a Sunday
                if ($dom < 0) {
                    $dom += 7;
                }

                $solar = (int)(($year - 1600) / 100) - (int)(($year - 1600) / 400); // The solar correction
                $lunar = (int)(((int)(($year - 1400) / 100) * 8) / 25); // The lunar correction

                $pfm = (3 - (11 * $golden) + $solar - $lunar) % 30; // Uncorrected date of the Paschal full moon
                if ($pfm < 0) {
                    $pfm += 30;
                }
            }

            // Corrected date of the Paschal full moon, - days after 21st March
            if (($pfm === 29) || ($pfm === 28 && $golden > 11)) {
                --$pfm;
            }

            $tmp = (4 - $pfm - $dom) % 7;
            if ($tmp < 0) {
                $tmp += 7;
            }

            $easter_days = ($pfm + $tmp + 1); // Easter as the number of days after 21st March
        }

        $easter = new DateTime("$year-3-21", new DateTimeZone($timezone));
        $easter->add(new DateInterval('P' . $easter_days . 'D'));

        return $easter;
    }

    /**
     * Returns a list of random Easter Monday test dates used for assertion of holidays.
     *
     * @param string $timezone   name of the timezone for which the dates need to be generated
     * @param int    $iterations number of iterations (i.e. samples) that need to be generated (default: 10)
     * @param int    $range      year range from which dates will be generated (default: 1000)
     *
     * @return array list of random Easter Monday test dates used for assertion of holidays.
     *
     * @throws \Exception
     */
    public function generateRandomEasterMondayDates($timezone = 'UTC', $iterations = 10, $range = 1000): array
    {
        return $this->generateRandomModifiedEasterDates(function (DateTime $date) {
            $date->add(new DateInterval('P1D'));
        }, $timezone, $iterations, $range);
    }

    /**
     * Returns a list of random modified Easter day test dates for assertion of holidays.
     *
     * @param callable $cb         callback(DateTime $date) to modify $date by custom rules
     * @param string   $timezone   name of the timezone for which the dates need to be generated
     * @param int      $iterations number of iterations (i.e. samples) that need to be generated (default: 10)
     * @param int      $range      year range from which dates will be generated (default: 1000)
     *
     * @return array list of random modified Easter day test dates for assertion of holidays.
<<<<<<< HEAD
     * @throws \Exception
     */
    public function generateRandomModifiedEasterDates(
        callable $cb,
        $timezone = 'UTC',
        $iterations = 10,
        $range = 1000
    ): array {
=======
     */
    public function generateRandomModifiedEasterDates(callable $cb, $timezone = 'UTC', $iterations = 10, $range = 1000)
    {
>>>>>>> e0e7c2e5
        $data = [];

        for ($i = 1; $i <= $iterations; ++$i) {
            $year = Faker::create()->dateTimeBetween("-$range years", "+$range years")->format('Y');
            $date = $this->calculateEaster($year, $timezone);

            $cb($date);

            $data[] = [$year, $date->format('Y-m-d')];
        }

        return $data;
    }

    /**
     * Returns a list of random Good Friday test dates used for assertion of holidays.
     *
     * @param string $timezone   name of the timezone for which the dates need to be generated
     * @param int    $iterations number of iterations (i.e. samples) that need to be generated (default: 10)
     * @param int    $range      year range from which dates will be generated (default: 1000)
     *
     * @return array list of random Good Friday test dates used for assertion of holidays.
     *
     * @throws \Exception
     */
    public function generateRandomGoodFridayDates($timezone = 'UTC', $iterations = 10, $range = 1000): array
    {
        return $this->generateRandomModifiedEasterDates(function (DateTime $date) {
            $date->sub(new DateInterval('P2D'));
        }, $timezone, $iterations, $range);
    }

    /**
     * Returns a list of random Pentecost test dates used for assertion of holidays.
     *
     * @param string $timezone   name of the timezone for which the dates need to be generated
     * @param int    $iterations number of iterations (i.e. samples) that need to be generated (default: 10)
     * @param int    $range      year range from which dates will be generated (default: 1000)
     *
     * @return array list of random Pentecost test dates used for assertion of holidays.
     *
     * @throws \Exception
     */
    public function generateRandomPentecostDates($timezone = 'UTC', $iterations = 10, $range = 1000): array
    {
        return $this->generateRandomModifiedEasterDates(function (DateTime $date) {
            $date->add(new DateInterval('P49D'));
        }, $timezone, $iterations, $range);
    }

    /**
     * Returns a list of random test dates used for assertion of holidays. If the date falls in a weekend, random
     * holiday day is moved to to Monday.
     *
     * @param int    $month      month (number) for which the test date needs to be generated
     * @param int    $day        day (number) for which the test date needs to be generated
     * @param string $timezone   name of the timezone for which the dates need to be generated
     * @param int    $iterations number of iterations (i.e. samples) that need to be generated (default: 10)
     * @param int    $range      year range from which dates will be generated (default: 1000)
     *
     * @return array list of random test dates used for assertion of holidays.
     */
    public function generateRandomDatesWithHolidayMovedToMonday(
        $month,
        $day,
        $timezone = 'UTC',
        $iterations = 10,
        $range = 1000
<<<<<<< HEAD
    ): array {
=======
    ) {
>>>>>>> e0e7c2e5
        return $this->generateRandomDatesWithModifier($month, $day, function ($year, \DateTime $date) {
            if ($this->isWeekend($date)) {
                $date->modify('next monday');
            }
        }, $timezone, $iterations, $range);
    }

    /**
     * Returns a list of random test dates used for assertion of holidays with applied callback.
     *
     * @param int      $month      month (number) for which the test date needs to be generated
     * @param int      $day        day (number) for which the test date needs to be generated
     * @param callable $callback   callback(int $year, \DateTime $dateTime) to modify $dateTime by custom rules
     * @param string   $timezone   name of the timezone for which the dates need to be generated
     * @param int      $iterations number of iterations (i.e. samples) that need to be generated (default: 10)
     * @param int      $range      year range from which dates will be generated (default: 1000)
     *
     * @return array list of random test dates used for assertion of holidays with applied callback.
     */
    public function generateRandomDatesWithModifier(
        $month,
        $day,
        callable $callback,
        $timezone = 'UTC',
        $iterations,
        $range
<<<<<<< HEAD
    ): array {
=======
    ) {
>>>>>>> e0e7c2e5
        $data = [];

        for ($i = 1; $i <= $iterations; ++$i) {
            $year = $this->generateRandomYear($range);
            $date = new \DateTime("{$year}-{$month}-{$day}", new \DateTimeZone($timezone));

            $callback($year, $date);

            $data[] = [$year, $date->format('Y-m-d')];
        }

        return $data;
    }

    /**
     * Generates a random year (number).
     *
     * @param int $lowerLimit the lower limit for generating a year number (default: 1000)
     * @param int $upperLimit the upper limit for generating a year number (default: 9999)
     *
     * @return int a year number
     */
    public function generateRandomYear($lowerLimit = 1000, $upperLimit = 9999): int
    {
        return (int)Faker::create()->numberBetween($lowerLimit, $upperLimit);
    }

    /**
     * Checks if given $dateTime is a weekend.
     *
     * @param \DateTimeInterface $dateTime    date for which weekend will be checked.
     * @param array              $weekendDays weekend days. Saturday and Sunday are used by default.
     *
     * @return bool true if $dateTime is a weekend, false otherwise
     */
<<<<<<< HEAD
    public function isWeekend(\DateTimeInterface $dateTime, array $weekendDays = [0, 6]): bool
=======
    public function isWeekend(\DateTimeInterface $dateTime, array $weekendDays = [0, 6])
>>>>>>> e0e7c2e5
    {
        return in_array((int)$dateTime->format('w'), $weekendDays, true);
    }
}<|MERGE_RESOLUTION|>--- conflicted
+++ resolved
@@ -290,14 +290,9 @@
      * @param string $timezone the timezone in which Easter is celebrated
      *
      * @return \DateTime date of Easter
-<<<<<<< HEAD
      * @throws \Exception
      */
     protected function calculateEaster($year, $timezone): DateTime
-=======
-     */
-    protected function calculateEaster($year, $timezone)
->>>>>>> e0e7c2e5
     {
         if (extension_loaded('calendar')) {
             $easter_days = \easter_days($year);
@@ -379,7 +374,6 @@
      * @param int      $range      year range from which dates will be generated (default: 1000)
      *
      * @return array list of random modified Easter day test dates for assertion of holidays.
-<<<<<<< HEAD
      * @throws \Exception
      */
     public function generateRandomModifiedEasterDates(
@@ -388,11 +382,6 @@
         $iterations = 10,
         $range = 1000
     ): array {
-=======
-     */
-    public function generateRandomModifiedEasterDates(callable $cb, $timezone = 'UTC', $iterations = 10, $range = 1000)
-    {
->>>>>>> e0e7c2e5
         $data = [];
 
         for ($i = 1; $i <= $iterations; ++$i) {
@@ -461,11 +450,7 @@
         $timezone = 'UTC',
         $iterations = 10,
         $range = 1000
-<<<<<<< HEAD
     ): array {
-=======
-    ) {
->>>>>>> e0e7c2e5
         return $this->generateRandomDatesWithModifier($month, $day, function ($year, \DateTime $date) {
             if ($this->isWeekend($date)) {
                 $date->modify('next monday');
@@ -492,11 +477,7 @@
         $timezone = 'UTC',
         $iterations,
         $range
-<<<<<<< HEAD
     ): array {
-=======
-    ) {
->>>>>>> e0e7c2e5
         $data = [];
 
         for ($i = 1; $i <= $iterations; ++$i) {
@@ -532,11 +513,7 @@
      *
      * @return bool true if $dateTime is a weekend, false otherwise
      */
-<<<<<<< HEAD
     public function isWeekend(\DateTimeInterface $dateTime, array $weekendDays = [0, 6]): bool
-=======
-    public function isWeekend(\DateTimeInterface $dateTime, array $weekendDays = [0, 6])
->>>>>>> e0e7c2e5
     {
         return in_array((int)$dateTime->format('w'), $weekendDays, true);
     }
