<?php
/**
 * This file is part of the Yasumi package.
 *
 * Copyright (c) 2015 - 2018 AzuyaLabs
 *
 * For the full copyright and license information, please view the LICENSE
 * file that was distributed with this source code.
 *
 * @author Sacha Telgenhof <stelgenhof@gmail.com>
 */

namespace Yasumi;

use FilesystemIterator;
use InvalidArgumentException;
use RecursiveDirectoryIterator;
use RecursiveIteratorIterator;
use ReflectionClass;
use RuntimeException;
use Yasumi\Exception\UnknownLocaleException;
use Yasumi\Provider\AbstractProvider;

/**
 * Class Yasumi.
 */
class Yasumi
{
    /**
     * Default locale.
     */
    const DEFAULT_LOCALE = 'en_US';

    /**
     * @var array list of all defined locales
     */
    private static $locales;

    /**
     * Global translations.
     *
     * @var Translations
     */
    private static $globalTranslations;

    /**
     * Provider class to be ignored (Abstract, trait, other)
     *
     * @var array
     */
    private static $ignoredProvider = [
        'AbstractProvider.php',
        'CommonHolidays.php',
        'ChristianHolidays.php',
    ];

    /**
<<<<<<< HEAD
     * @param string   $class       holiday provider name
     * @param DateTime $startDate   DateTime Start date, defaults to today
     * @param int      $workingDays int
=======
     * Determines the next working day based on a given start date.
     *
     * The next working day based on a given start date excludes any holidays and weekends that may be defined
     * by this Holiday Provider. The workingDays parameter can be used how far ahead (in days) the next working day
     * must be searched for.
     *
     * @param string             $class       Holiday Provider name
     * @param \DateTimeInterface $startDate   Start date, defaults to today
     * @param int                $workingDays Number of days to look ahead for the (first) next working day
     *
     * @return \DateTimeInterface
     *
     * @throws \ReflectionException
     * @throws \Exception
     * @throws \Yasumi\Exception\InvalidDateException
>>>>>>> e0e7c2e5
     *
     * @TODO we should accept a timezone so we can accept int/string for $startDate
     *
     */
<<<<<<< HEAD
    public static function nextWorkingDay(string $class, DateTime $startDate, int $workingDays = 1): DateTime
=======
    public static function nextWorkingDay($class, \DateTimeInterface $startDate, $workingDays = 1)
>>>>>>> e0e7c2e5
    {
        // Setup start date, if its an instance of \DateTime, clone to prevent modification to original
        $date = $startDate instanceof \DateTime ? clone $startDate : $startDate;

        $provider = false;

        while ($workingDays > 0) {
            $date = $date->add(new \DateInterval('P1D'));
            if (! $provider || $provider->getYear() != $date->format('Y')) {
                $provider = self::create($class, $date->format('Y'));
            }
            if ($provider->isWorkingDay($date)) {
                $workingDays--;
            }
        }

        return $date;
    }

    /**
     * Create a new holiday provider instance.
     *
     * A new holiday provider instance can be created using this function. You can use one of the providers included
     * already with Yasumi, or your own provider by giving the name of your class in the first parameter. Your provider
     * class needs to implement the 'ProviderInterface' class.
     *
     * @param string $class  holiday provider name
     * @param int    $year   year for which the country provider needs to be created. Year needs to be a valid integer
     *                       between 1000 and 9999.
     * @param string $locale The locale to use. If empty we'll use the default locale (en_US)
     *
     * @throws RuntimeException         If no such holiday provider is found
     * @throws InvalidArgumentException if the year parameter is not between 1000 and 9999
     * @throws UnknownLocaleException   if the locale parameter is invalid
     * @throws InvalidArgumentException if the holiday provider for the given country does not exist
     * @throws \ReflectionException
     *
     * @return AbstractProvider An instance of class $class is created and returned
     */
    public static function create(string $class, int $year = null, string $locale = self::DEFAULT_LOCALE)
    {
        // Find and return holiday provider instance
        $providerClass = sprintf('Yasumi\Provider\%s', str_replace('/', '\\', $class));

        if (class_exists($class) && (new ReflectionClass($class))->implementsInterface(ProviderInterface::class)) {
            $providerClass = $class;
        }

        if ($class === 'AbstractProvider' || ! class_exists($providerClass)) {
            throw new InvalidArgumentException(sprintf('Unable to find holiday provider "%s".', $class));
        }

        // Assert year input
        if ($year < 1000 || $year > 9999) {
            throw new InvalidArgumentException(sprintf('Year needs to be between 1000 and 9999 (%s given).', $year));
        }

        // Load internal locales variable
        if (null === static::$locales) {
            static::$locales = self::getAvailableLocales();
        }

        // Load internal translations variable
        if (null === static::$globalTranslations) {
            static::$globalTranslations = new Translations(static::$locales);
            static::$globalTranslations->loadTranslations(__DIR__ . '/data/translations');
        }

        // Assert locale input
        if (! in_array($locale, static::$locales, true)) {
            throw new UnknownLocaleException(sprintf('Locale "%s" is not a valid locale.', $locale));
        }

        return new $providerClass($year, $locale, self::$globalTranslations);
    }

    /**
     * Returns a list of available locales.
     *
     * @return array list of available locales
     */
<<<<<<< HEAD
    public static function getAvailableLocales(): array
=======
    public static function getAvailableLocales()
>>>>>>> e0e7c2e5
    {
        return require __DIR__ . '/data/locales.php';
    }

    /**
     * Create a new holiday provider instance.
     *
     * A new holiday provider instance can be created using this function. You can use one of the providers included
     * already with Yasumi, or your own provider by giving the 'const ID', corresponding to the ISO3166-2 Code, set in
     * your class in the first parameter. Your provider class needs to implement the 'ProviderInterface' class.
     *
     * @param string $iso3166_2 ISO3166-2 Coded region, holiday provider will be searched for
     * @param int    $year      year for which the country provider needs to be created. Year needs to be a valid
     *                          integer between 1000 and 9999.
     * @param string $locale    The locale to use. If empty we'll use the default locale (en_US)
     *
     * @throws RuntimeException         If no such holiday provider is found
     * @throws InvalidArgumentException if the year parameter is not between 1000 and 9999
     * @throws UnknownLocaleException   if the locale parameter is invalid
     * @throws InvalidArgumentException if the holiday provider for the given ISO3166-2 code does not exist
     * @throws \ReflectionException
     *
     * @return AbstractProvider An instance of class $class is created and returned
     */
    public static function createByISO3166_2(
        string $iso3166_2,
        int $year = null,
        string $locale = self::DEFAULT_LOCALE
    ): AbstractProvider {
        $availableProviders = self::getProviders();

        if (false === isset($availableProviders[$iso3166_2])) {
            throw new InvalidArgumentException(sprintf(
                'Unable to find holiday provider by ISO3166-2 "%s".',
                $iso3166_2
            ));
        }

        return self::create($availableProviders[$iso3166_2], $year, $locale);
    }

    /**
     * Returns a list of available holiday providers.
     *
     * @return array list of available holiday providers
     *
     * @throws \ReflectionException
     */
    public static function getProviders()
    {
        // Basic static cache
        static $providers;
        if ($providers !== null) {
            return $providers;
        }

        $ds = DIRECTORY_SEPARATOR;

        $providers     = [];
        $filesIterator = new RecursiveIteratorIterator(new RecursiveDirectoryIterator(
            __DIR__ . $ds . 'Provider',
            FilesystemIterator::SKIP_DOTS
        ), RecursiveIteratorIterator::SELF_FIRST);

        foreach ($filesIterator as $file) {
            if ($file->isDir() || $file->getExtension() !== 'php' || in_array(
                $file->getBasename('.php'),
                    self::$ignoredProvider,
                true
            )) {
                continue;
            }

            $quotedDs = preg_quote($ds, null);
            $provider = preg_replace("#^.+{$quotedDs}Provider{$quotedDs}(.+)\\.php$#", '$1', $file->getPathName());

            $class = new ReflectionClass(sprintf('Yasumi\Provider\%s', str_replace('/', '\\', $provider)));

            $key = 'ID';
            if ($class->hasConstant($key)) {
                $providers[strtoupper($class->getConstant($key))] = $provider;
            }
        }

        return $providers;
    }

    /**
     * Determines the previous working day based on a given start date.
     *
     * The previous working day based on a given start date excludes any holidays and weekends that may be defined
     * by this Holiday Provider. The workingDays parameter can be used how far back (in days) the previous working day
     * must be searched for.
     *
     * @param string             $class       Holiday Provider name
     * @param \DateTimeInterface $startDate   Start date, defaults to today
     * @param int                $workingDays Number of days to look back for the (first) previous working day
     *
     * @return \DateTimeInterface
     *
     * @throws \ReflectionException
     * @throws \Exception
     * @throws \Yasumi\Exception\InvalidDateException
     *
     * @TODO we should accept a timezone so we can accept int/string for $startDate
     *
     */
<<<<<<< HEAD
    public static function prevWorkingDay(string $class, DateTime $startDate, int $workingDays = 1): DateTime
=======
    public static function prevWorkingDay($class, \DateTimeInterface $startDate, $workingDays = 1)
>>>>>>> e0e7c2e5
    {
        // Setup start date, if its an instance of \DateTime, clone to prevent modification to original
        $date = $startDate instanceof \DateTime ? clone $startDate : $startDate;

        $provider = false;

        while ($workingDays > 0) {
            $date = $date->sub(new \DateInterval('P1D'));
            if (! $provider || $provider->getYear() != $date->format('Y')) {
                $provider = self::create($class, $date->format('Y'));
            }
            if ($provider->isWorkingDay($date)) {
                $workingDays--;
            }
        }

        return $date;
    }
}<|MERGE_RESOLUTION|>--- conflicted
+++ resolved
@@ -55,11 +55,6 @@
     ];
 
     /**
-<<<<<<< HEAD
-     * @param string   $class       holiday provider name
-     * @param DateTime $startDate   DateTime Start date, defaults to today
-     * @param int      $workingDays int
-=======
      * Determines the next working day based on a given start date.
      *
      * The next working day based on a given start date excludes any holidays and weekends that may be defined
@@ -75,16 +70,11 @@
      * @throws \ReflectionException
      * @throws \Exception
      * @throws \Yasumi\Exception\InvalidDateException
->>>>>>> e0e7c2e5
      *
      * @TODO we should accept a timezone so we can accept int/string for $startDate
      *
      */
-<<<<<<< HEAD
-    public static function nextWorkingDay(string $class, DateTime $startDate, int $workingDays = 1): DateTime
-=======
-    public static function nextWorkingDay($class, \DateTimeInterface $startDate, $workingDays = 1)
->>>>>>> e0e7c2e5
+    public static function nextWorkingDay(string $class, \DateTimeInterface $startDate, int $workingDays = 1): DateTime
     {
         // Setup start date, if its an instance of \DateTime, clone to prevent modification to original
         $date = $startDate instanceof \DateTime ? clone $startDate : $startDate;
@@ -166,11 +156,7 @@
      *
      * @return array list of available locales
      */
-<<<<<<< HEAD
     public static function getAvailableLocales(): array
-=======
-    public static function getAvailableLocales()
->>>>>>> e0e7c2e5
     {
         return require __DIR__ . '/data/locales.php';
     }
@@ -278,11 +264,7 @@
      * @TODO we should accept a timezone so we can accept int/string for $startDate
      *
      */
-<<<<<<< HEAD
-    public static function prevWorkingDay(string $class, DateTime $startDate, int $workingDays = 1): DateTime
-=======
-    public static function prevWorkingDay($class, \DateTimeInterface $startDate, $workingDays = 1)
->>>>>>> e0e7c2e5
+    public static function prevWorkingDay(string $class, \DateTimeInterface $startDate, int $workingDays = 1): DateTime
     {
         // Setup start date, if its an instance of \DateTime, clone to prevent modification to original
         $date = $startDate instanceof \DateTime ? clone $startDate : $startDate;
