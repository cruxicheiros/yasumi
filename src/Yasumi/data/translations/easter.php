<?php
/**
 *  This file is part of the Yasumi package.
 *
 *  Copyright (c) 2015 - 2016 AzuyaLabs
 *
 *  For the full copyright and license information, please view the LICENSE
 *  file that was distributed with this source code.
 *
 *  @author Sacha Telgenhof <stelgenhof@gmail.com>
 */

// Translation for Easter Sunday
return [
    'da_DK' => 'Påskedag',
    'el_GR' => 'Κυριακή του Πάσχα',
    'en_US' => 'Easter Sunday',
    'fi_FI' => 'Pääsiäispäivä',
    'it_IT' => 'Pasqua',
    'nb_NO' => 'Første påskedag',
    'nl_BE' => 'Eerste Paasdag',
    'nl_NL' => 'Eerste Paasdag',
    'pl_PL' => 'Wielkanoc',
    'sv_SE' => 'påskdagen',
<<<<<<< HEAD
    'fi_FI' => 'Pääsiäispäivä',
    'pt_BR' => 'Páscoa'
=======
>>>>>>> 1337f9b1
];<|MERGE_RESOLUTION|>--- conflicted
+++ resolved
@@ -22,9 +22,5 @@
     'nl_NL' => 'Eerste Paasdag',
     'pl_PL' => 'Wielkanoc',
     'sv_SE' => 'påskdagen',
-<<<<<<< HEAD
-    'fi_FI' => 'Pääsiäispäivä',
     'pt_BR' => 'Páscoa'
-=======
->>>>>>> 1337f9b1
 ];