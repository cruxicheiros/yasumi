--- conflicted
+++ resolved
@@ -12,11 +12,8 @@
 
 // Translation for New Year's Day
 return [
-<<<<<<< HEAD
     'cs_CZ' => 'Den obnovy samostatného českého státu a Nový rok',
-=======
     'cy_GB' => 'Dydd Calan',
->>>>>>> 2b33e62e
     'da_DK' => 'Nytårsdag',
     'de_DE' => 'Neujahr',
     'el_GR' => 'Πρωτοχρονιά',
